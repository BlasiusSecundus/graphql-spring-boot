#
# The MIT License (MIT)
#
# Copyright (c) 2016 oEmbedler Inc. and Contributors
#
# Permission is hereby granted, free of charge, to any person obtaining a copy of this software and associated
#  documentation files (the "Software"), to deal in the Software without restriction, including without limitation the
#  rights to use, copy, modify, merge, publish, distribute, sublicense, and/or sell copies of the Software, and to permit
#  persons to whom the Software is furnished to do so, subject to the following conditions:
#
# The above copyright notice and this permission notice shall be included in all copies or substantial portions of the Software.
#
# THE SOFTWARE IS PROVIDED "AS IS", WITHOUT WARRANTY OF ANY KIND, EXPRESS OR IMPLIED, INCLUDING
# BUT NOT LIMITED TO THE WARRANTIES OF MERCHANTABILITY, FITNESS FOR A PARTICULAR PURPOSE AND
# NONINFRINGEMENT. IN NO EVENT SHALL THE AUTHORS OR COPYRIGHT HOLDERS BE LIABLE FOR ANY CLAIM,
# DAMAGES OR OTHER LIABILITY, WHETHER IN AN ACTION OF CONTRACT, TORT OR OTHERWISE, ARISING
# FROM, OUT OF OR IN CONNECTION WITH THE SOFTWARE OR THE USE OR OTHER DEALINGS IN THE SOFTWARE.
#

<<<<<<< HEAD
PROJECT_VERSION = 4.0.1
=======
PROJECT_VERSION = 4.2.0
>>>>>>> 0e9b0e53
PROJECT_GROUP = com.graphql-java
PROJECT_NAME = graphql-spring-boot
PROJECT_DESC = GraphQL Spring Framework Boot
PROJECT_GIT_REPO_URL = https://github.com/graphql-java/graphql-spring-boot
PROJECT_LICENSE = MIT
PROJECT_LICENSE_URL = https://github.com/graphql-java/spring-boot-graphql/blob/master/LICENSE.md
PROJECT_DEV_ID = apottere
PROJECT_DEV_NAME = Andrew Potter

VCS=Git

###

SOURCE_COMPATIBILITY = 1.8
TARGET_COMPATIBILITY = 1.8

###

LIB_GRAPHQL_JAVA_VER = 8.0
LIB_JUNIT_VER = 4.12
LIB_SPRING_CORE_VER = 5.0.4.RELEASE
LIB_SPRING_BOOT_VER = 2.0.0.RELEASE
LIB_GRAPHQL_SERVLET_VER = 5.0.1
LIB_GRAPHQL_JAVA_TOOLS_VER = 5.1.0

GRADLE_WRAPPER_VER = 4.7

###

org.gradle.daemon=true

bintray.user=USER
bintray.key=KEY<|MERGE_RESOLUTION|>--- conflicted
+++ resolved
@@ -17,11 +17,7 @@
 # FROM, OUT OF OR IN CONNECTION WITH THE SOFTWARE OR THE USE OR OTHER DEALINGS IN THE SOFTWARE.
 #
 
-<<<<<<< HEAD
-PROJECT_VERSION = 4.0.1
-=======
-PROJECT_VERSION = 4.2.0
->>>>>>> 0e9b0e53
+PROJECT_VERSION = 4.2.1
 PROJECT_GROUP = com.graphql-java
 PROJECT_NAME = graphql-spring-boot
 PROJECT_DESC = GraphQL Spring Framework Boot
