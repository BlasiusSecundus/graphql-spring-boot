#
# The MIT License (MIT)
#
# Copyright (c) 2016 oEmbedler Inc. and Contributors
#
# Permission is hereby granted, free of charge, to any person obtaining a copy of this software and associated
#  documentation files (the "Software"), to deal in the Software without restriction, including without limitation the
#  rights to use, copy, modify, merge, publish, distribute, sublicense, and/or sell copies of the Software, and to permit
#  persons to whom the Software is furnished to do so, subject to the following conditions:
#
# The above copyright notice and this permission notice shall be included in all copies or substantial portions of the Software.
#
# THE SOFTWARE IS PROVIDED "AS IS", WITHOUT WARRANTY OF ANY KIND, EXPRESS OR IMPLIED, INCLUDING
# BUT NOT LIMITED TO THE WARRANTIES OF MERCHANTABILITY, FITNESS FOR A PARTICULAR PURPOSE AND
# NONINFRINGEMENT. IN NO EVENT SHALL THE AUTHORS OR COPYRIGHT HOLDERS BE LIABLE FOR ANY CLAIM,
# DAMAGES OR OTHER LIABILITY, WHETHER IN AN ACTION OF CONTRACT, TORT OR OTHERWISE, ARISING
# FROM, OUT OF OR IN CONNECTION WITH THE SOFTWARE OR THE USE OR OTHER DEALINGS IN THE SOFTWARE.
#

PROJECT_VERSION = 4.4.0
PROJECT_GROUP = com.graphql-java
PROJECT_NAME = graphql-spring-boot
PROJECT_DESC = GraphQL Spring Framework Boot
PROJECT_GIT_REPO_URL = https://github.com/graphql-java/graphql-spring-boot
PROJECT_LICENSE = MIT
PROJECT_LICENSE_URL = https://github.com/graphql-java/spring-boot-graphql/blob/master/LICENSE.md
PROJECT_DEV_ID = apottere
PROJECT_DEV_NAME = Andrew Potter

VCS=Git

###

SOURCE_COMPATIBILITY = 1.8
TARGET_COMPATIBILITY = 1.8

###

LIB_GRAPHQL_JAVA_VER = 9.2
LIB_JUNIT_VER = 4.12
LIB_SPRING_CORE_VER = 5.0.4.RELEASE
LIB_SPRING_BOOT_VER = 2.0.3.RELEASE
<<<<<<< HEAD
LIB_GRAPHQL_SERVLET_VER = 6.0.0
=======
LIB_GRAPHQL_SERVLET_VER = 5.2.0
>>>>>>> 24539b86
LIB_GRAPHQL_JAVA_TOOLS_VER = 5.2.0
LIB_COMMONS_IO_VER = 2.6

GRADLE_WRAPPER_VER = 4.7

###

org.gradle.daemon=true

bintray.user=USER
bintray.key=KEY<|MERGE_RESOLUTION|>--- conflicted
+++ resolved
@@ -40,11 +40,7 @@
 LIB_JUNIT_VER = 4.12
 LIB_SPRING_CORE_VER = 5.0.4.RELEASE
 LIB_SPRING_BOOT_VER = 2.0.3.RELEASE
-<<<<<<< HEAD
 LIB_GRAPHQL_SERVLET_VER = 6.0.0
-=======
-LIB_GRAPHQL_SERVLET_VER = 5.2.0
->>>>>>> 24539b86
 LIB_GRAPHQL_JAVA_TOOLS_VER = 5.2.0
 LIB_COMMONS_IO_VER = 2.6
 
