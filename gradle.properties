--- conflicted
+++ resolved
@@ -16,11 +16,7 @@
 # DAMAGES OR OTHER LIABILITY, WHETHER IN AN ACTION OF CONTRACT, TORT OR OTHERWISE, ARISING
 # FROM, OUT OF OR IN CONNECTION WITH THE SOFTWARE OR THE USE OR OTHER DEALINGS IN THE SOFTWARE.
 #
-<<<<<<< HEAD
-version=8.1.2-SNAPSHOT
-=======
 version=11.0.0-SNAPSHOT
->>>>>>> 4f20e0cb
 ### Project Metadata
 PROJECT_GROUP=com.graphql-java-kickstart
 PROJECT_NAME=graphql-spring-boot
