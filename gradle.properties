#
# The MIT License (MIT)
#
# Copyright (c) 2016 oEmbedler Inc. and Contributors
#
# Permission is hereby granted, free of charge, to any person obtaining a copy of this software and associated
#  documentation files (the "Software"), to deal in the Software without restriction, including without limitation the
#  rights to use, copy, modify, merge, publish, distribute, sublicense, and/or sell copies of the Software, and to permit
#  persons to whom the Software is furnished to do so, subject to the following conditions:
#
# The above copyright notice and this permission notice shall be included in all copies or substantial portions of the Software.
#
# THE SOFTWARE IS PROVIDED "AS IS", WITHOUT WARRANTY OF ANY KIND, EXPRESS OR IMPLIED, INCLUDING
# BUT NOT LIMITED TO THE WARRANTIES OF MERCHANTABILITY, FITNESS FOR A PARTICULAR PURPOSE AND
# NONINFRINGEMENT. IN NO EVENT SHALL THE AUTHORS OR COPYRIGHT HOLDERS BE LIABLE FOR ANY CLAIM,
# DAMAGES OR OTHER LIABILITY, WHETHER IN AN ACTION OF CONTRACT, TORT OR OTHERWISE, ARISING
# FROM, OUT OF OR IN CONNECTION WITH THE SOFTWARE OR THE USE OR OTHER DEALINGS IN THE SOFTWARE.
#

<<<<<<< HEAD
PROJECT_VERSION = 6.0.0-SNAPSHOT
=======
PROJECT_VERSION = 5.0.3
>>>>>>> 38d337ba
PROJECT_GROUP = com.graphql-java
PROJECT_NAME = graphql-spring-boot
PROJECT_DESC = GraphQL Spring Framework Boot
PROJECT_GIT_REPO_URL = https://github.com/graphql-java/graphql-spring-boot
PROJECT_LICENSE = MIT
PROJECT_LICENSE_URL = https://github.com/graphql-java/spring-boot-graphql/blob/master/LICENSE.md
PROJECT_DEV_ID = apottere
PROJECT_DEV_NAME = Andrew Potter

VCS=Git

###

SOURCE_COMPATIBILITY = 1.8
TARGET_COMPATIBILITY = 1.8

###

LIB_GRAPHQL_JAVA_VER = 9.2
LIB_JUNIT_VER = 4.12
LIB_SPRING_CORE_VER = 5.0.4.RELEASE
LIB_SPRING_BOOT_VER = 2.0.3.RELEASE
LIB_GRAPHQL_SERVLET_VER = 6.1.3-SNAPSHOT
LIB_GRAPHQL_JAVA_TOOLS_VER = 5.2.4-SNAPSHOT
LIB_COMMONS_IO_VER = 2.6

GRADLE_WRAPPER_VER = 4.7

###

org.gradle.daemon=true

bintray.user=USER
bintray.key=KEY<|MERGE_RESOLUTION|>--- conflicted
+++ resolved
@@ -17,11 +17,7 @@
 # FROM, OUT OF OR IN CONNECTION WITH THE SOFTWARE OR THE USE OR OTHER DEALINGS IN THE SOFTWARE.
 #
 
-<<<<<<< HEAD
-PROJECT_VERSION = 6.0.0-SNAPSHOT
-=======
 PROJECT_VERSION = 5.0.3
->>>>>>> 38d337ba
 PROJECT_GROUP = com.graphql-java
 PROJECT_NAME = graphql-spring-boot
 PROJECT_DESC = GraphQL Spring Framework Boot
