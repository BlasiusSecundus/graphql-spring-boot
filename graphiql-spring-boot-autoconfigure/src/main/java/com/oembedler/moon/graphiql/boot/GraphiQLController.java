--- conflicted
+++ resolved
@@ -32,12 +32,8 @@
 public class GraphiQLController {
 
     private static final String CDNJS_CLOUDFLARE_COM_AJAX_LIBS_GRAPHIQL = "//cdnjs.cloudflare.com/ajax/libs/graphiql/";
-<<<<<<< HEAD
 
-    @Value("${graphiql.endpoint:/graphql}")
-=======
     @Value("${graphiql.endpoint.graphql:/graphql}")
->>>>>>> 65367f85
     private String graphqlEndpoint;
 
     @Value("${graphiql.endpoint.subscriptions:/subscriptions}")
