package com.embedler.moon.graphql.boot.resolvers;

import java.time.LocalDateTime;

class Post {

    private Long id;
    private String text;

    private LocalDateTime date;

    Post(Long id) {
        this.id = id;
    }

<<<<<<< HEAD
    public LocalDateTime getDate() {
        return date;
    }

    public void setDate(LocalDateTime date) {
        this.date = date;
=======
    public String getText() {
      return text;
    }

    public void setText(String text) {
      this.text = text;
>>>>>>> fd2129a6
    }
}<|MERGE_RESOLUTION|>--- conflicted
+++ resolved
@@ -1,32 +1,19 @@
 package com.embedler.moon.graphql.boot.resolvers;
-
-import java.time.LocalDateTime;
 
 class Post {
 
     private Long id;
     private String text;
 
-    private LocalDateTime date;
-
     Post(Long id) {
         this.id = id;
     }
 
-<<<<<<< HEAD
-    public LocalDateTime getDate() {
-        return date;
-    }
-
-    public void setDate(LocalDateTime date) {
-        this.date = date;
-=======
     public String getText() {
       return text;
     }
 
     public void setText(String text) {
       this.text = text;
->>>>>>> fd2129a6
     }
 }