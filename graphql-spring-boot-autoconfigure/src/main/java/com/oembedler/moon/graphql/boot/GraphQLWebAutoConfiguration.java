--- conflicted
+++ resolved
@@ -23,25 +23,7 @@
 import graphql.execution.instrumentation.Instrumentation;
 import graphql.execution.preparsed.PreparsedDocumentProvider;
 import graphql.schema.GraphQLSchema;
-<<<<<<< HEAD
-import graphql.servlet.AbstractGraphQLHttpServlet;
-import graphql.servlet.DefaultExecutionStrategyProvider;
-import graphql.servlet.DefaultGraphQLSchemaProvider;
-import graphql.servlet.ExecutionStrategyProvider;
-import graphql.servlet.GraphQLContextBuilder;
-import graphql.servlet.GraphQLErrorHandler;
-import graphql.servlet.GraphQLInvocationInputFactory;
-import graphql.servlet.GraphQLObjectMapper;
-import graphql.servlet.GraphQLQueryInvoker;
-import graphql.servlet.GraphQLRootObjectBuilder;
-import graphql.servlet.GraphQLSchemaProvider;
-import graphql.servlet.GraphQLServletListener;
-import graphql.servlet.GraphQLWebsocketServlet;
-import graphql.servlet.ObjectMapperConfigurer;
-import graphql.servlet.SimpleGraphQLHttpServlet;
-=======
 import graphql.servlet.*;
->>>>>>> c7b5616f
 import org.springframework.beans.factory.annotation.Autowired;
 import org.springframework.boot.autoconfigure.AutoConfigureAfter;
 import org.springframework.boot.autoconfigure.condition.*;
@@ -156,7 +138,6 @@
 
     @Bean
     @ConditionalOnMissingBean
-<<<<<<< HEAD
     public GraphQLInvocationInputFactory invocationInputFactory(GraphQLSchemaProvider schemaProvider) {
         GraphQLInvocationInputFactory.Builder builder = GraphQLInvocationInputFactory.newBuilder(schemaProvider);
 
@@ -175,7 +156,7 @@
     @ConditionalOnMissingBean
     public GraphQLQueryInvoker queryInvoker(ExecutionStrategyProvider executionStrategyProvider) {
         GraphQLQueryInvoker.Builder builder = GraphQLQueryInvoker.newBuilder()
-            .withExecutionStrategyProvider(executionStrategyProvider);
+                .withExecutionStrategyProvider(executionStrategyProvider);
 
         if(instrumentation != null) {
             builder.withInstrumentation(instrumentation);
@@ -206,17 +187,6 @@
 
     @Bean
     @ConditionalOnMissingBean
-    public SimpleGraphQLHttpServlet graphQLHttpServlet(GraphQLInvocationInputFactory invocationInputFactory, GraphQLQueryInvoker queryInvoker, GraphQLObjectMapper graphQLObjectMapper) {
-        return SimpleGraphQLHttpServlet.newBuilder(invocationInputFactory)
-            .withQueryInvoker(queryInvoker)
-            .withObjectMapper(graphQLObjectMapper)
-            .build();
-    }
-
-    @Bean
-    public ServletRegistrationBean graphQLServletRegistrationBean(AbstractGraphQLHttpServlet servlet) {
-        return new ServletRegistrationBean(servlet, graphQLServletProperties.getServletMapping());
-=======
     public GraphQLServlet graphQLServlet(GraphQLSchemaProvider schemaProvider, ExecutionStrategyProvider executionStrategyProvider) {
         SimpleGraphQLServlet.Builder builder = SimpleGraphQLServlet.builder(schemaProvider)
                 .withExecutionStrategyProvider(executionStrategyProvider);
@@ -251,7 +221,6 @@
         static class OnSchemaProvider {
         }
 
->>>>>>> c7b5616f
     }
 
     @Bean
