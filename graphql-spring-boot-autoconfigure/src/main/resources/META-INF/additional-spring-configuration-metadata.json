{
  "groups": [
    {
      "name": "graphql"
    }
  ],
  "properties": [
    {
      "name": "graphql.servlet.enabled",
      "defaultValue": true,
      "type": "java.lang.Boolean"
    },
    {
      "name": "graphql.servlet.mapping",
      "defaultValue": "/graphql",
      "type": "java.lang.String"
    },
    {
      "name": "graphql.servlet.corsEnabled",
      "defaultValue": true,
      "type": "java.lang.Boolean"
    },
    {
      "name": "graphql.servlet.asyncModeEnabled",
      "defaultValue": false,
      "type": "java.lang.Boolean"
    },
    {
      "name": "graphql.servlet.subscriptions.websocket.path",
      "defaultValue": "/subscriptions",
      "type": "java.lang.String"
    },
    {
      "name": "graphql.servlet.tracingEnabled",
      "defaultValue": false,
      "type": "java.lang.Boolean"
    },
    {
      "name": "graphql.servlet.maxQueryComplexity",
      "defaultValue": null,
      "type": "java.lang.Integer"
    },
    {
      "name": "graphql.servlet.maxQueryDepth",
      "defaultValue": null,
      "type": "java.lang.Integer"
<<<<<<< HEAD
    },
    {
      "name": "graphql.servlet.actuator-metrics",
      "defaultValue": false,
      "type": "java.lang.Boolean"
    },
    {
      "name": "graphql.tools.schemaLocationPattern",
      "defaultValue": "**/*.graphqls",
      "type": "java.lang.String"
    },
    {
      "name": "graphql.tools.introspectionEnabled",
      "defaultValue": true
=======
>>>>>>> 0f635103
    }
  ]
}<|MERGE_RESOLUTION|>--- conflicted
+++ resolved
@@ -44,23 +44,11 @@
       "name": "graphql.servlet.maxQueryDepth",
       "defaultValue": null,
       "type": "java.lang.Integer"
-<<<<<<< HEAD
     },
     {
       "name": "graphql.servlet.actuator-metrics",
       "defaultValue": false,
       "type": "java.lang.Boolean"
-    },
-    {
-      "name": "graphql.tools.schemaLocationPattern",
-      "defaultValue": "**/*.graphqls",
-      "type": "java.lang.String"
-    },
-    {
-      "name": "graphql.tools.introspectionEnabled",
-      "defaultValue": true
-=======
->>>>>>> 0f635103
     }
   ]
 }