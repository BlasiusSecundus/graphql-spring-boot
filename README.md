--- conflicted
+++ resolved
@@ -41,7 +41,6 @@
 }
 
 dependencies {
-<<<<<<< HEAD
   compile 'com.graphql-java:graphql-spring-boot-starter:5.0.3'
   
   // to embed GraphiQL tool
@@ -49,15 +48,6 @@
 
   // to embed Voyager tool
   compile 'com.graphql-java:voyager-spring-boot-starter:5.0.3'
-=======
-  compile 'com.graphql-java:graphql-spring-boot-starter:5.0.2'
-
-  // to embed GraphiQL tool
-  compile 'com.graphql-java:graphiql-spring-boot-starter:5.0.2'
-
-  // to embed Voyager tool
-  compile 'com.graphql-java:voyager-spring-boot-starter:5.0.2'
->>>>>>> 569abe8e
 }
 ```
 
@@ -66,33 +56,21 @@
 <dependency>
     <groupId>com.graphql-java</groupId>
     <artifactId>graphql-spring-boot-starter</artifactId>
-<<<<<<< HEAD
     <version>5.0.3</version>
-=======
-    <version>5.0.2</version>
->>>>>>> 569abe8e
 </dependency>
 
 <!-- to embed GraphiQL tool -->
 <dependency>
     <groupId>com.graphql-java</groupId>
     <artifactId>graphiql-spring-boot-starter</artifactId>
-<<<<<<< HEAD
     <version>5.0.3</version>
-=======
-    <version>5.0.2</version>
->>>>>>> 569abe8e
 </dependency>
 
 <!-- to embed Voyager tool -->
 <dependency>
     <groupId>com.graphql-java</groupId>
     <artifactId>voyager-spring-boot-starter</artifactId>
-<<<<<<< HEAD
     <version>5.0.3</version>
-=======
-    <version>5.0.2</version>
->>>>>>> 569abe8e
 </dependency>
 ```
 
