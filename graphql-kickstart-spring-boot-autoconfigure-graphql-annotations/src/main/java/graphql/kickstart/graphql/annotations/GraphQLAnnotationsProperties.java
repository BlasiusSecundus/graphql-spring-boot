--- conflicted
+++ resolved
@@ -29,7 +29,6 @@
   private boolean alwaysPrettify = true;
 
   /**
-<<<<<<< HEAD
    * The prefix to use for input type names.
    * If not configured the default prefix of the GraphQL-Java Annotations library is used.
    * Configure an empty prefix for clearing the library's default prefix.
@@ -41,11 +40,12 @@
    * If not configured the default suffix of the GraphQL-Java Annotations library is used.
    */
   private String inputSuffix;
-=======
+
+  /**
    * If set to <code>true</code> abstract classes implementing a GraphQL interface will not be added to the schema.
    * Defaults to <code>false</code> for backward compatibility.
    */
   @Builder.Default
   private boolean ignoreAbstractInterfaceImplementations = false;
->>>>>>> 036b7207
+
 }